--- conflicted
+++ resolved
@@ -458,13 +458,9 @@
                   <col style={{ width: "12%" }} />
                   <col style={{ width: "12%" }} />
                   <col style={{ width: "13%" }} />
-<<<<<<< HEAD
-                  <col style={{ width: "13%" }} />
-=======
                   {showDifferentialColumn && (
                     <col style={{ width: "13%" }} />
                   )}
->>>>>>> 33328134
                 </colgroup>
                 <thead className="bg-gray-50 border-b">
                   <tr>
@@ -473,13 +469,9 @@
                     <th className="px-4 py-3 text-center text-sm font-medium text-[#6F6F6F]">Wins</th>
                     <th className="px-4 py-3 text-center text-sm font-medium text-[#6F6F6F]">Losses</th>
                     <th className="px-4 py-3 text-center text-sm font-medium text-[#6F6F6F] bg-red-50">Points</th>
-<<<<<<< HEAD
-                    <th className="px-4 py-3 text-center text-sm font-medium text-[#6F6F6F] rounded-tr-lg">+/-</th>
-=======
                     {showDifferentialColumn && (
-                      <th className="px-4 py-3 text-center text-sm font-medium text-[#6F6F6F] rounded-tr-lg">Differential</th>
+                      <th className="px-4 py-3 text-center text-sm font-medium text-[#6F6F6F] rounded-tr-lg">+/-</th>
                     )}
->>>>>>> 33328134
                   </tr>
                 </thead>
                 <tbody className="divide-y divide-gray-200">
@@ -490,13 +482,9 @@
                       <td className="px-4 py-3 text-sm text-[#6F6F6F] text-center">{team.wins}</td>
                       <td className="px-4 py-3 text-sm text-[#6F6F6F] text-center">{team.losses}</td>
                       <td className="px-4 py-3 text-sm text-[#6F6F6F] text-center bg-red-50">{team.points}</td>
-<<<<<<< HEAD
-                      <td className={`px-4 py-3 text-sm text-[#6F6F6F] text-center ${index === teams.length - 1 ? "rounded-br-lg" : ""}`}>{team.differential > 0 ? `+${team.differential}` : `${team.differential}`}</td>
-=======
                       {showDifferentialColumn && (
-                        <td className={`px-4 py-3 text-sm text-[#6F6F6F] text-center ${index === teams.length - 1 ? "rounded-br-lg" : ""}`}>{team.differential}</td>
+                        <td className={`px-4 py-3 text-sm text-[#6F6F6F] text-center ${index === teams.length - 1 ? "rounded-br-lg" : ""}`}>{team.differential > 0 ? `+${team.differential}` : `${team.differential}`}</td>
                       )}
->>>>>>> 33328134
                     </tr>
                   ))}
                 </tbody>
