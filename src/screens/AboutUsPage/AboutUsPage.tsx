import React, { useEffect, useRef, useState } from "react";
import { Mail } from "lucide-react";

import { HeroBanner } from "../../components/HeroBanner";
import { Button } from "../../components/ui/button";
import { Card, CardContent } from "../../components/ui/card";
import { Input } from "../../components/ui/input";
import { Separator } from "../../components/ui/separator";
import { useToast } from "../../components/ui/toast";
import { fetchPageContent } from "../../lib/pageContent";
import { logger } from "../../lib/logger";

type InterestKey = "volleyball" | "badminton" | "basketball" | "pickleball";

export interface StatBlock {
  label: string;
  value: number;
  prefix?: string;
  suffix?: string;
}

export interface AboutUsPageContent {
  hero: {
    image: string;
    imageAlt: string;
    title: string;
    subtitle: string;
  };
  stats: StatBlock[];
  mission: {
    title: string;
    description: string;
    image: string;
    imageAlt: string;
  };
  story: {
    title: string;
    paragraphs: string[];
    image: string;
    imageAlt: string;
  };
  partners: {
    title: string;
    description: string;
  };
  diabetes: {
    image: string;
    imageAlt: string;
    logoImage: string;
    logoAlt: string;
    description: string;
    linkText: string;
    linkHref: string;
  };
  contact: {
    cardTitle: string;
    generalLabel: string;
    generalEmail: string;
    formTitle: string;
    submitButtonText: string;
  };
  newsletter: {
    title: string;
    description: string;
    interestsLabel: string;
    subscribeButtonText: string;
    termsText: string;
    termsLinkText: string;
    termsLinkUrl: string;
  };
}

export const DEFAULT_ABOUT_US_CONTENT: AboutUsPageContent = {
  hero: {
    image: "/AdobeStock_252945543_50.jpeg",
    imageAlt: "Volleyball court with ball",
    title: "About Us",
    subtitle:
      "Founded in 2010, The Ottawa Fun Sports League (OFSL) is a volunteer-run, non-profit organization dedicated to making a meaningful impact in the Ottawa community through sport and recreation.",
  },
  stats: [
    { value: 1800, label: "Weekly players", suffix: "+" },
    { value: 15, label: "Years of operation", suffix: "+" },
    { value: 260, label: "Volleyball teams", suffix: "+" },
    { value: 85, label: "Raised for charities", prefix: "$", suffix: "K+" },
  ],
  mission: {
    title: "Our Mission",
    description:
      "Our mission is to create inclusive, affordable, and enjoyable opportunities for individuals of all ages to stay active, meet new people, and live a healthy lifestyle, while having fun at the same time. We are dedicated to creating a welcoming environment where people of all skill levels can enjoy sports, make connections, and build community.",
    image: "/AdobeStock_80339042.jpeg",
    imageAlt: "OFSL Community in Action",
  },
  story: {
    title: "Our Story",
    paragraphs: [
      "Founded in 2010 by a group of sports enthusiasts who wanted to create more accessible recreational opportunities in Ottawa, OFSL began with just two volleyball courts and 48 players.",
      "Today, we've grown to serve over 2,000 participants across multiple sports including volleyball, badminton, pickleball, and basketball. Our focus has always been on creating a balance of competitive play and inclusive fun that welcomes players of all backgrounds.",
    ],
    image: "/group-2.png",
    imageAlt: "OFSL Community",
  },
  partners: {
    title: "Our Partners",
    description:
      "Partnering with us is a great way to connect with an active, engaged community while supporting local sports and wellness. Together, we can create meaningful experiences and drive mutual growth.",
  },
  diabetes: {
    image:
      "https://www.diabetes.ca/getmedia/8a392c10-ebc4-4b97-977f-efae3259cc54/homepage-resources_1.jpg?width=725&height=483&ext=.jpg",
    imageAlt: "Diabetes Canada Outreach",
    logoImage: "/diabetes-canada-logo-svg-1.png",
    logoAlt: "Diabetes Canada",
    description:
      "Diabetes Canada works tirelessly to advocate for and support Canadians living with diabetes with helpful resources, education, research, and more. We work to help Canadians better manage the disease and avoid long-term complications with comprehensive resources, education, and support.",
    linkText: "Learn more",
    linkHref: "https://www.diabetes.ca",
  },
  contact: {
    cardTitle: "Contact Us",
    generalLabel: "General inquiries",
    generalEmail: "info@ofsl.ca",
    formTitle: "Send Us a Message",
    submitButtonText: "Send Message",
  },
  newsletter: {
    title: "Newsletter",
    description: "Get regular updates about our league.",
    interestsLabel: "I'm interested in:",
    subscribeButtonText: "Subscribe",
    termsText: "I agree to receive email newsletters and accept the",
    termsLinkText: "terms and conditions",
    termsLinkUrl: "#",
  },
};

export const AboutUsPage = (): React.ReactElement => {
  const { showToast } = useToast();

  const [content, setContent] = useState<AboutUsPageContent>(DEFAULT_ABOUT_US_CONTENT);
  const [email, setEmail] = useState("");
  const [interests, setInterests] = useState<Record<InterestKey, boolean>>({
    volleyball: false,
    badminton: false,
    basketball: false,
    pickleball: false,
  });
  const [agreeToTerms, setAgreeToTerms] = useState(false);
  const [contactForm, setContactForm] = useState({
    name: "",
    email: "",
    subject: "",
    message: "",
  });
  const [submitStatus, setSubmitStatus] = useState<null | "success" | "error">(null);
  const [counts, setCounts] = useState<number[]>(
    () => DEFAULT_ABOUT_US_CONTENT.stats.map(() => 0),
  );
  const [animationStarted, setAnimationStarted] = useState(false);
  const observerRef = useRef<IntersectionObserver | null>(null);
  const statsRef = useRef<HTMLDivElement>(null);

  useEffect(() => {
    let isMounted = true;

    fetchPageContent<AboutUsPageContent>("about-us", DEFAULT_ABOUT_US_CONTENT)
      .then((data) => {
        if (!isMounted) return;
        setContent(data);
      })
      .catch((error) => {
        logger.error("Failed to load About Us content", error as Error);
        if (isMounted) {
          setContent(DEFAULT_ABOUT_US_CONTENT);
        }
      });

    return () => {
      isMounted = false;
    };
  }, []);

  useEffect(() => {
    setCounts(content.stats.map(() => 0));
    setAnimationStarted(false);
  }, [content.stats]);

  const handleContactInputChange = (
    e: React.ChangeEvent<HTMLInputElement | HTMLTextAreaElement>,
  ) => {
    const { name, value } = e.target;
    setContactForm((prev) => ({
      ...prev,
      [name]: value,
    }));
  };

  const handleContactSubmit = async (e: React.FormEvent) => {
    e.preventDefault();

    try {
      const supabaseUrl = import.meta.env.VITE_SUPABASE_URL;
      const supabaseAnonKey = import.meta.env.VITE_SUPABASE_ANON_KEY;

      const response = await fetch(`${supabaseUrl}/functions/v1/send-contact-email`, {
        method: "POST",
        headers: {
          "Content-Type": "application/json",
          apikey: supabaseAnonKey,
          Authorization: `Bearer ${supabaseAnonKey}`,
        },
        body: JSON.stringify(contactForm),
      });

      const data = await response.json();

      if (!response.ok) {
        console.error("Contact form error:", data);
        setSubmitStatus("error");
        if (data.error === "Too many requests. Please try again later.") {
          showToast("Too many requests. Please try again in an hour.", "error");
        } else if (data.details) {
          showToast(data.details.join(", "), "error");
        } else {
          showToast(data.error || "Failed to send message", "error");
        }
        setTimeout(() => {
          setSubmitStatus(null);
        }, 5000);
        return;
      }

      setSubmitStatus("success");
      showToast(data.message || "Thank you for your message! We'll get back to you soon.", "success");

      setTimeout(() => {
        setContactForm({
          name: "",
          email: "",
          subject: "",
          message: "",
        });
        setSubmitStatus(null);
      }, 3000);
    } catch (error) {
      console.error("Error sending contact form:", error);
      setSubmitStatus("error");
      showToast("Network error. Please check your connection and try again.", "error");
      setTimeout(() => {
        setSubmitStatus(null);
      }, 5000);
    }
  };

  const handleInterestChange = (sport: InterestKey) => {
    setInterests((prev) => ({
      ...prev,
      [sport]: !prev[sport],
    }));
  };

  const handleSubmit = (e: React.FormEvent) => {
    e.preventDefault();
    setEmail("");
    setInterests({
      volleyball: false,
      badminton: false,
      basketball: false,
      pickleball: false,
    });
    setAgreeToTerms(false);
    showToast("Thank you for subscribing to our newsletter!", "success");
  };

  useEffect(() => {
    const options = {
      root: null,
      rootMargin: "0px",
      threshold: 0.1,
    };

    observerRef.current = new IntersectionObserver((entries) => {
      const [entry] = entries;
      if (entry.isIntersecting && !animationStarted) {
        setAnimationStarted(true);
      }
    }, options);

    const currentStatsRef = statsRef.current;
    if (currentStatsRef) {
      observerRef.current.observe(currentStatsRef);
    }

    return () => {
      if (observerRef.current && currentStatsRef) {
        observerRef.current.unobserve(currentStatsRef);
        observerRef.current.disconnect();
      }
    };
  }, [animationStarted]);

  useEffect(() => {
    if (!animationStarted || content.stats.length === 0) return;

    const duration = 2000;
    const interval = 16;
    const steps = duration / interval;

    let currentStep = 0;
    const finalValues = content.stats.map((stat) => stat.value);

    const timer = setInterval(() => {
      currentStep++;
      const progress = Math.min(currentStep / steps, 1);

      const easeOutQuad = (t: number) => t * (2 - t);
      const easedProgress = easeOutQuad(progress);

      const newCounts = finalValues.map((value) => Math.round(easedProgress * value));
      setCounts(newCounts);

      if (currentStep >= steps) {
        clearInterval(timer);
        setCounts(finalValues);
      }
    }, interval);

    return () => clearInterval(timer);
  }, [animationStarted, content.stats]);

  return (
    <div className="bg-white w-full">
      <HeroBanner image={content.hero.image} imageAlt={content.hero.imageAlt} containerClassName="h-[250px]">
        <div className="text-center text-white">
          <h1 className="text-5xl mb-4 font-heading">{content.hero.title}</h1>
          <p className="text-xl max-w-2xl mx-auto">{content.hero.subtitle}</p>
        </div>
      </HeroBanner>

      <div ref={statsRef} className="max-w-[1280px] mx-auto px-4 pt-12 md:pt-16 pb-8 md:pb-12">
        <div className="grid grid-cols-1 sm:grid-cols-2 lg:grid-cols-4 gap-0 text-center">
          {content.stats.map((stat, index) => {
            const displayValue = counts[index] ?? stat.value;
            return (
              <div key={`${stat.label}-${index}`}>
                <div className="text-[#B20000] text-5xl font-bold mb-2">
                  {stat.prefix ?? ""}
                  {displayValue}
                  {stat.suffix ?? ""}
                </div>
                <p className="text-[#6F6F6F] text-lg">{stat.label}</p>
              </div>
            );
          })}
        </div>
      </div>

      <div className="max-w-[1280px] mx-auto px-4 py-16 md:py-24">
        <div className="grid grid-cols-1 md:grid-cols-2 gap-12 mb-20 md:mb-28">
          <div className="flex flex-col justify-center">
            <h2 className="text-3xl font-bold text-[#6F6F6F] mb-6">{content.mission.title}</h2>
            <p className="text-lg text-[#6F6F6F]">{content.mission.description}</p>
          </div>
          <div>
            <img
              src={content.mission.image}
              alt={content.mission.imageAlt}
              className="w-full h-[350px] object-cover rounded-lg"
            />
          </div>
        </div>

        <div className="grid grid-cols-1 md:grid-cols-2 gap-12 mb-20 md:mb-28">
          <div>
            <img
<<<<<<< HEAD
              src="/OFSL wed league winner 2025.png"
              alt="OFSL Community"
              className="w-full h-[350px] object-cover object-top rounded-lg"
=======
              src={content.story.image}
              alt={content.story.imageAlt}
              className="w-full h-[350px] object-cover rounded-lg"
>>>>>>> 59cf028c
            />
          </div>
          <div className="flex flex-col justify-center">
            <h2 className="text-3xl font-bold text-[#6F6F6F] mb-6">{content.story.title}</h2>
            {content.story.paragraphs.map((paragraph, index) => (
              <p key={index} className={`text-lg text-[#6F6F6F] ${index === 0 ? "mb-6" : ""}`}>
                {paragraph}
              </p>
            ))}
          </div>
        </div>

        <Separator className="mb-20 md:mb-28" />

        <div id="partners-section" className="mb-20 md:mb-28">
          <h2 className="text-3xl font-bold text-[#6F6F6F] mb-8 text-center">{content.partners.title}</h2>
          <p className="text-lg text-[#6F6F6F] max-w-3xl mx-auto text-center">{content.partners.description}</p>
        </div>

        <div id="diabetes-canada-section" className="grid grid-cols-1 md:grid-cols-2 gap-12 mb-20 md:mb-28">
          <div className="flex items-center justify-center">
            <img
              src={content.diabetes.image}
              alt={content.diabetes.imageAlt}
              className="w-full h-auto object-cover rounded-lg shadow-lg"
            />
          </div>

          <div className="flex flex-col justify-center">
            <img
              src={content.diabetes.logoImage}
              alt={content.diabetes.logoAlt}
              className="w-[180px] h-auto object-contain mb-6"
            />
            <p className="text-lg text-[#6F6F6F]">
              {content.diabetes.description}{" "}
              <a
                href={content.diabetes.linkHref}
                target="_blank"
                rel="noopener noreferrer"
                className="text-[#B20000] underline"
              >
                {content.diabetes.linkText}
              </a>
            </p>
          </div>
        </div>

        <div id="contact-section">
          <Card className="bg-[#ffeae5] rounded-lg shadow-none border-none mb-20 md:mb-28">
            <CardContent className="p-8 md:p-12">
              <div className="grid grid-cols-1 md:grid-cols-3 gap-8">
                <div className="flex flex-col h-full">
                  <div className="mb-4">
                    <div className="flex flex-col items-center md:items-start">
                      <Mail className="w-[40px] h-[40px] text-[#B20000] mb-3" />
                      <h2 className="text-xl md:text-2xl font-bold text-[#6F6F6F] mb-4">
                        {content.contact.cardTitle}
                      </h2>
                      <div>
                        <p className="text-[#6F6F6F] font-bold mb-1">{content.contact.generalLabel}</p>
                        <a
                          href={`mailto:${content.contact.generalEmail}`}
                          className="text-[#B20000] hover:underline"
                        >
                          {content.contact.generalEmail}
                        </a>
                      </div>
                    </div>
                  </div>

                  <div className="flex-grow" />
                </div>

                <div className="md:col-span-2">
                  <h3 className="text-xl font-bold text-[#6F6F6F] mb-4">{content.contact.formTitle}</h3>

                  {submitStatus === "success" && (
                    <div className="bg-green-100 border border-green-400 text-green-700 px-4 py-3 rounded mb-6">
                      Thank you for your message! We'll get back to you soon.
                    </div>
                  )}

                  {submitStatus === "error" && (
                    <div className="bg-red-100 border border-red-400 text-red-700 px-4 py-3 rounded mb-6">
                      There was an error sending your message. Please try again.
                    </div>
                  )}

                  <form onSubmit={handleContactSubmit} className="space-y-5">
                    <div className="grid grid-cols-1 sm:grid-cols-2 gap-5">
                      <div>
                        <label htmlFor="name" className="block text-sm font-medium text-[#6F6F6F] mb-1">
                          Your Name *
                        </label>
                        <Input
                          id="name"
                          name="name"
                          type="text"
                          value={contactForm.name}
                          onChange={handleContactInputChange}
                          placeholder="Enter your full name"
                          className="w-full h-12 px-4 rounded-lg border border-[#D4D4D4] focus:border-[#B20000] focus:ring-[#B20000] bg-white"
                          required
                        />
                      </div>
                      <div>
                        <label htmlFor="email" className="block text-sm font-medium text-[#6F6F6F] mb-1">
                          Email Address *
                        </label>
                        <Input
                          id="email"
                          name="email"
                          type="email"
                          value={contactForm.email}
                          onChange={handleContactInputChange}
                          placeholder="name@email.com"
                          className="w-full h-12 px-4 rounded-lg border border-[#D4D4D4] focus:border-[#B20000] focus:ring-[#B20000] bg-white"
                          required
                        />
                      </div>
                    </div>

                    <div>
                      <label htmlFor="subject" className="block text-sm font-medium text-[#6F6F6F] mb-1">
                        Subject *
                      </label>
                      <Input
                        id="subject"
                        name="subject"
                        type="text"
                        value={contactForm.subject}
                        onChange={handleContactInputChange}
                        placeholder="What is your message about?"
                        className="w-full h-12 px-4 rounded-lg border border-[#D4D4D4] focus:border-[#B20000] focus:ring-[#B20000] bg-white"
                        required
                      />
                    </div>

                    <div>
                      <label htmlFor="message" className="block text-sm font-medium text-[#6F6F6F] mb-1">
                        Message *
                      </label>
                      <textarea
                        id="message"
                        name="message"
                        rows={5}
                        value={contactForm.message}
                        onChange={handleContactInputChange}
                        placeholder="Please type your message here..."
                        className="w-full px-4 py-3 rounded-lg border border-[#D4D4D4] focus:border-[#B20000] focus:ring-[#B20000] focus:outline-none resize-none bg-white"
                        required
                      ></textarea>
                    </div>

                    <Button
                      type="submit"
                      className="bg-[#B20000] hover:bg-[#8A0000] text-white rounded-[10px] font-medium text-base px-8 py-2.5"
                    >
                      {content.contact.submitButtonText}
                    </Button>
                  </form>
                </div>
              </div>
            </CardContent>
          </Card>
        </div>

        {/* Placeholder for optional FAQ section */}
      </div>

      <div id="newsletter-section" className="bg-gray-50 py-16">
        <div className="max-w-[1280px] mx-auto px-4">
          <div className="max-w-[600px] mx-auto">
            <h2 className="text-3xl font-bold text-[#6F6F6F] mb-4 text-center">{content.newsletter.title}</h2>
            <p className="text-lg text-[#6F6F6F] text-center mb-8">{content.newsletter.description}</p>

            <form onSubmit={handleSubmit} className="space-y-6">
              <div>
                <Input
                  type="email"
                  placeholder="Enter your email address"
                  value={email}
                  onChange={(e) => setEmail(e.target.value)}
                  className="w-full h-12 px-4 rounded-lg border border-[#D4D4D4] focus:border-[#B20000] focus:ring-[#B20000]"
                  required
                />
              </div>

              <div>
                <p className="text-[#6F6F6F] mb-3">{content.newsletter.interestsLabel}</p>
                <div className="flex flex-row flex-wrap gap-6">
                  {(
                    [
                      { id: "volleyball", label: "Volleyball" },
                      { id: "badminton", label: "Badminton" },
                      { id: "basketball", label: "Basketball" },
                      { id: "pickleball", label: "Pickleball" },
                    ] as Array<{ id: InterestKey; label: string }>
                  ).map((option) => (
                    <div key={option.id} className="flex items-center">
                      <input
                        type="checkbox"
                        id={option.id}
                        checked={interests[option.id]}
                        onChange={() => handleInterestChange(option.id)}
                        className="h-4 w-4 rounded border-gray-300 text-[#B20000] focus:ring-[#B20000]"
                      />
                      <label htmlFor={option.id} className="ml-2 text-[#6F6F6F]">
                        {option.label}
                      </label>
                    </div>
                  ))}
                </div>
              </div>

              <Button
                type="submit"
                className="w-full h-12 bg-[#B20000] hover:bg-[#8A0000] text-white rounded-[10px] font-medium text-base"
              >
                {content.newsletter.subscribeButtonText}
              </Button>

              <div className="flex items-start">
                <div className="flex items-center h-5">
                  <input
                    id="terms"
                    type="checkbox"
                    checked={agreeToTerms}
                    onChange={() => setAgreeToTerms(!agreeToTerms)}
                    className="h-4 w-4 rounded border-gray-300 text-[#B20000] focus:ring-[#B20000]"
                    required
                  />
                </div>
                <label htmlFor="terms" className="ml-2 text-sm text-[#6F6F6F]">
                  {content.newsletter.termsText}{" "}
                  <a
                    href={content.newsletter.termsLinkUrl}
                    target="_blank"
                    rel="noopener noreferrer"
                    className="text-[#B20000] underline"
                  >
                    {content.newsletter.termsLinkText}
                  </a>
                </label>
              </div>
            </form>
          </div>
        </div>
      </div>
    </div>
  );
};<|MERGE_RESOLUTION|>--- conflicted
+++ resolved
@@ -97,7 +97,7 @@
       "Founded in 2010 by a group of sports enthusiasts who wanted to create more accessible recreational opportunities in Ottawa, OFSL began with just two volleyball courts and 48 players.",
       "Today, we've grown to serve over 2,000 participants across multiple sports including volleyball, badminton, pickleball, and basketball. Our focus has always been on creating a balance of competitive play and inclusive fun that welcomes players of all backgrounds.",
     ],
-    image: "/group-2.png",
+    image: "/OFSL wed league winner 2025.png",
     imageAlt: "OFSL Community",
   },
   partners: {
@@ -373,15 +373,9 @@
         <div className="grid grid-cols-1 md:grid-cols-2 gap-12 mb-20 md:mb-28">
           <div>
             <img
-<<<<<<< HEAD
-              src="/OFSL wed league winner 2025.png"
-              alt="OFSL Community"
-              className="w-full h-[350px] object-cover object-top rounded-lg"
-=======
               src={content.story.image}
               alt={content.story.imageAlt}
-              className="w-full h-[350px] object-cover rounded-lg"
->>>>>>> 59cf028c
+              className="w-full h-[350px] object-cover object-top rounded-lg"
             />
           </div>
           <div className="flex flex-col justify-center">
